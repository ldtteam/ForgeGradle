buildscript {
    repositories {
        maven {
            url "https://plugins.gradle.org/m2/"
        }
    }
    dependencies {
        classpath "com.gradle.publish:plugin-publish-plugin:0.9.1"
        classpath 'nl.javadude.gradle.plugins:license-gradle-plugin:0.11.0'
    }
}

apply plugin: 'java'
apply plugin: 'idea'
apply plugin: 'eclipse'
apply plugin: 'maven'
apply plugin: "com.gradle.plugin-publish"
apply plugin: 'license'

group = 'net.minecraftforge.gradle'
<<<<<<< HEAD
version = '2.1-SNAPSHOT'
//version = '2.0.2'
=======
version = '2.0-SNAPSHOT'
//version = '2.0.3'
>>>>>>> f8603055
archivesBaseName = 'ForgeGradle'
targetCompatibility = '1.6'
sourceCompatibility = '1.6'

repositories {
    mavenLocal()
    maven {
        name = "forge"
        url = "http://files.minecraftforge.net/maven"
    }
    maven {
        // because Srg2Source needs an eclipse dependency.
        name = "eclipse"
        url = "https://repo.eclipse.org/content/groups/eclipse/"
    }
    jcenter() // get as many deps from here as possible
    mavenCentral()

    // because SS and its snapshot
    maven {
        name = "sonatype"
        url = "https://oss.sonatype.org/content/repositories/snapshots/"
    }


    // because of the GradleStart stuff
    maven {
        name = "mojang"
        url = "https://libraries.minecraft.net/"
    }
}

configurations {
    deployerJars
    compileOnly
    shade
    compileOnly.extendsFrom shade
}

dependencies {
    compile gradleApi()

    // moved to the beginning to be the overrider
    compile 'org.ow2.asm:asm-debug-all:5.0.3'
    compile 'com.google.guava:guava:18.0'

    compile 'net.sf.opencsv:opencsv:2.3' // reading CSVs.. also used by SpecialSource
    compile 'com.cloudbees:diff4j:1.1' // for difing and patching
    compile 'com.github.abrarsyed.jastyle:jAstyle:1.2' // formatting
    compile 'net.sf.trove4j:trove4j:2.1.0' // because its awesome.

    compile 'com.github.jponge:lzma-java:1.3' // replaces the LZMA binary
    compile 'com.nothome:javaxdelta:2.0.1' // GDIFF implementation for BinPatches
    compile 'com.google.code.gson:gson:2.2.4' // Used instead of Argo for buuilding changelog.
    compile 'com.github.tony19:named-regexp:0.2.3' // 1.7 Named regexp features
    compile 'net.minecraftforge:fernflower:2.0-SNAPSHOT' // Fernflower Forge edition

    shade 'net.md-5:SpecialSource:1.7.4-SNAPSHOT' // deobf and reobs
    // compile 'net.md-5:SpecialSource:1.7.4' // when md5 publishes

    // because curse
    compile 'org.apache.httpcomponents:httpclient:4.3.3'
    compile 'org.apache.httpcomponents:httpmime:4.3.3'

    // mcp stuff
    shade 'de.oceanlabs.mcp:RetroGuard:3.6.6'
    shade 'de.oceanlabs.mcp:mcinjector:3.4-SNAPSHOT'
    shade 'net.minecraftforge.srg2source:Srg2Source:3.2-SNAPSHOT'

    //Stuff used in the GradleStart classes
    compileOnly 'com.mojang:authlib:1.5.16'
    compileOnly "net.minecraft:launchwrapper:1.11"
}

sourceSets {
    main.compileClasspath += configurations.shade;
    main.runtimeClasspath += configurations.shade;
    test.compileClasspath += configurations.shade;
    test.runtimeClasspath += configurations.shade;
}

compileJava {
	options.deprecation = true
	options.compilerArgs += ["-Werror"]
	//options.compilerArgs += ["-Werror", "-Xlint:unchecked"]
}

processResources {
    from(sourceSets.main.resources.srcDirs) {
        include 'forgegradle.version.txt'
        expand 'version': project.version
    }
    from(sourceSets.main.resources.srcDirs) {
        exclude 'forgegradle.version.txt'
    }
}

jar {

    configurations.shade.each { dep ->
        from(project.zipTree(dep)){
            exclude 'META-INF', 'META-INF/**'
        }
    }

    manifest {
        attributes 'version':project.version
        attributes 'javaCompliance': project.targetCompatibility
        attributes 'group':project.group
        attributes 'Implementation-Version': project.version + getGitHash()
    }
}

javadoc {
	classpath += configurations.compileOnly

    // linked javadoc urls.. why not...
    options.addStringOption 'link', 'https://gradle.org/docs/current/javadoc/'
    options.addStringOption 'link', 'http://docs.guava-libraries.googlecode.com/git-history/v18.0/javadoc'
    options.addStringOption 'link', 'http://asm.ow2.org/asm50/javadoc/user/'
}

task javadocJar(type: Jar, dependsOn: javadoc) {
    from javadoc
    classifier = "javadoc"
}

artifacts {
    archives jar
    archives javadocJar
}

//These should add a compile time only dependancies to eclipse, ide, and javac, but NOT to the generated POM on maven.
sourceSets.main.compileClasspath += [ configurations.compileOnly ]
idea.module.scopes.PROVIDED.plus += [ configurations.compileOnly ]
eclipse.classpath.plusConfigurations += [ configurations.compileOnly ]

test {
    if (project.hasProperty("filesmaven")) // disable this test when on the forge jenkins
        exclude "**/ExtensionMcpMappingTest*"
}

license {
    ext {
        description = 'A Gradle plugin for the creation of Minecraft mods and MinecraftForge plugins.'
        year = '2013'
        fullname = 'Minecraft Forge'
    }
    header rootProject.file('HEADER')
    include '**net/minecraftforge/gradle/**/*.java'
    excludes ([
        '**net/minecraftforge/gradle/util/ZipFileTree.java',
        '**net/minecraftforge/gradle/util/json/version/*',
        '**net/minecraftforge/gradle/util/patching/Base64.java',
        '**net/minecraftforge/gradle/util/patching/ContextualPatch.java'
    ])
    ignoreFailures false
    strictCheck true
    mapping {
        java = 'SLASHSTAR_STYLE'
    }
}

pluginBundle {
    website = 'http://www.gradle.org/'
    vcsUrl = 'https://github.com/MinecraftForge/ForgeGradle'
    description = 'Gradle plugin for all Minecraft mod development needs'
    tags = ['forge', 'minecraft', 'minecraftforge', 'sponge', 'mcp']

    plugins {
        patcher {
            id = 'net.minecraftforge.gradle.patcher'
            displayName = 'Minicraft Patcher Plugin'
        }
        tweakerClient {
            id = 'net.minecraftforge.gradle.tweaker-client'
            displayName = 'Mincraft Client Tweaker Plugin'
        }
        tweakerServer {
            id = 'net.minecraftforge.gradle.tweaker-server'
            displayName = 'Mincraft Server Tweaker Plugin'
        }
        forge {
            id = 'net.minecraftforge.gradle.forge'
            displayName = 'MincraftForge Mod Development Plugin'
        }

        launch4j {
            id = 'net.minecraftforge.gradle.launch4j'
            displayName = 'Specialized Launch4J Gradle Plugin'
        }
    }
}

uploadArchives {
    repositories.mavenDeployer {

        dependsOn 'build'

        if (project.hasProperty('forgeMavenPass'))
        {
            repository(url: "http://files.minecraftforge.net/maven/manage/upload") {
                authentication(userName: "forge", password: project.getProperty('forgeMavenPass'))
            }
        }
        else
        {
            // local repo folder. Might wanna juset use  gradle install   if you wanans end it to maven-local
            repository(url: 'file://localhost/' + project.file('repo').getAbsolutePath())
        }


        pom {
            groupId = project.group
            version = project.version
            artifactId = project.archivesBaseName
            project {
                name project.archivesBaseName
                packaging 'jar'
                description 'Gradle plugin for Forge'
                url 'https://github.com/MinecraftForge/ForgeGradle'

                scm {
                    url 'https://github.com/MinecraftForge/ForgeGradle'
                    connection 'scm:git:git://github.com/MinecraftForge/ForgeGradle.git'
                    developerConnection 'scm:git:git@github.com:MinecraftForge/ForgeGradle.git'
                }

                issueManagement {
                    system 'github'
                    url 'https://github.com/MinecraftForge/ForgeGradle/issues'
                }

                licenses {
                    license {
                        name 'Lesser GNU Public License, Version 2.1'
                        url 'https://www.gnu.org/licenses/lgpl-2.1.html'
                        distribution 'repo'
                    }
                }

                developers {
                    developer {
                        id 'AbrarSyed'
                        name 'Abrar Syed'
                        roles { role 'developer' }
                    }
                    developer {
                        id 'LexManos'
                        name 'Lex Manos'
                        roles { role 'developer' }
                    }
                }
            }
        }
    }
}

// write out version so its convenient for doc deployment
file('build').mkdirs()
file('build/version.txt').text = version;

def getGitHash() {
    def process = 'git rev-parse --short HEAD'.execute()
    process.waitFor()
    return '-' + (process.exitValue() ? 'unknown' : process.text.trim())
}<|MERGE_RESOLUTION|>--- conflicted
+++ resolved
@@ -18,13 +18,8 @@
 apply plugin: 'license'
 
 group = 'net.minecraftforge.gradle'
-<<<<<<< HEAD
 version = '2.1-SNAPSHOT'
-//version = '2.0.2'
-=======
-version = '2.0-SNAPSHOT'
-//version = '2.0.3'
->>>>>>> f8603055
+//version = '2.1.1'
 archivesBaseName = 'ForgeGradle'
 targetCompatibility = '1.6'
 sourceCompatibility = '1.6'

--- conflicted
+++ resolved
@@ -26,20 +26,6 @@
 public class Constants
 {
     // OS
-<<<<<<< HEAD
-=======
-    public static enum OperatingSystem
-    {
-        WINDOWS, OSX, LINUX;
-
-        public String toString()
-        {
-            return StringUtils.lower(name());
-        }
-    }
-
-    // OS
->>>>>>> df607387
     public static enum SystemArch
     {
         BIT_32, BIT_64;
@@ -129,49 +115,25 @@
         }
         return list;
     }
-
-<<<<<<< HEAD
-=======
-    private static OperatingSystem getOs()
-    {
-        String name = StringUtils.lower(System.getProperty("os.name"));
-        if (name.contains("windows"))
-        {
-            return OperatingSystem.WINDOWS;
-        }
-        else if (name.contains("mac") || name.contains("osx"))
-        {
-            return OperatingSystem.OSX;
-        }
-        else if (name.contains("linux") || name.contains("unix"))
-        {
-            return OperatingSystem.LINUX;
-        }
-        else
-        {
-            return null;
-        }
-    }
-
->>>>>>> df607387
+    
     public static File getMinecraftDirectory()
     {
         String userDir = System.getProperty("user.home");
 
         switch (OPERATING_SYSTEM)
-        {
-            case LINUX:
-                return new File(userDir, ".minecraft/");
-            case WINDOWS:
-                String appData = System.getenv("APPDATA");
-                String folder = appData != null ? appData : userDir;
-                return new File(folder, ".minecraft/");
-            case OSX:
-                return new File(userDir, "Library/Application Support/minecraft");
-            default:
-                return new File(userDir, "minecraft/");
-        }
-      }
+            {
+                case LINUX:
+                    return new File(userDir, ".minecraft/");
+                case WINDOWS:
+                    String appData = System.getenv("APPDATA");
+                    String folder = appData != null ? appData : userDir;
+                    return new File(folder, ".minecraft/");
+                case OSX:
+                    return new File(userDir, "Library/Application Support/minecraft");
+                default:
+                    return new File(userDir, "minecraft/");
+            }
+    }
 
     private static SystemArch getArch()
     {

/*
 * A Gradle plugin for the creation of Minecraft mods and MinecraftForge plugins.
 * Copyright (C) 2013 Minecraft Forge
 *
 * This library is free software; you can redistribute it and/or
 * modify it under the terms of the GNU Lesser General Public
 * License as published by the Free Software Foundation; either
 * version 2.1 of the License, or (at your option) any later version.
 *
 * This library is distributed in the hope that it will be useful,
 * but WITHOUT ANY WARRANTY; without even the implied warranty of
 * MERCHANTABILITY or FITNESS FOR A PARTICULAR PURPOSE.  See the GNU
 * Lesser General Public License for more details.
 *
 * You should have received a copy of the GNU Lesser General Public
 * License along with this library; if not, write to the Free Software
 * Foundation, Inc., 51 Franklin Street, Fifth Floor, Boston, MA  02110-1301
 * USA
 */
package net.minecraftforge.gradle.common;

import static net.minecraftforge.gradle.common.Constants.*;

import java.io.File;
import java.io.IOException;
import java.io.InputStream;
import java.lang.reflect.ParameterizedType;
import java.lang.reflect.Type;
import java.net.HttpURLConnection;
import java.net.URL;
import java.util.Arrays;
import java.util.List;
import java.util.Map;
import java.util.Map.Entry;

import net.minecraftforge.gradle.util.json.version.ManifestVersion;
import org.gradle.api.Action;
import org.gradle.api.DefaultTask;
import org.gradle.api.Plugin;
import org.gradle.api.Project;
import org.gradle.api.Task;
import org.gradle.api.artifacts.Configuration.State;
import org.gradle.api.artifacts.dsl.DependencyHandler;
import org.gradle.api.artifacts.repositories.FlatDirectoryArtifactRepository;
import org.gradle.api.artifacts.repositories.MavenArtifactRepository;
import org.gradle.api.logging.Logger;
import org.gradle.api.plugins.ExtraPropertiesExtension;
import org.gradle.api.tasks.Delete;
import org.gradle.testfixtures.ProjectBuilder;

import com.google.common.base.Charsets;
import com.google.common.base.Splitter;
import com.google.common.base.Strings;
import com.google.common.base.Throwables;
import com.google.common.cache.CacheBuilder;
import com.google.common.cache.CacheLoader;
import com.google.common.cache.LoadingCache;
import com.google.common.collect.ImmutableMap;
import com.google.common.collect.Lists;
import com.google.common.collect.Maps;
import com.google.common.io.ByteStreams;
import com.google.common.io.Files;
import com.google.gson.reflect.TypeToken;

import gnu.trove.TIntObjectHashMap;
import groovy.lang.Closure;
import net.minecraftforge.gradle.tasks.CrowdinDownload;
import net.minecraftforge.gradle.tasks.Download;
import net.minecraftforge.gradle.tasks.DownloadAssetsTask;
import net.minecraftforge.gradle.tasks.EtagDownloadTask;
import net.minecraftforge.gradle.tasks.ExtractConfigTask;
import net.minecraftforge.gradle.tasks.GenSrgs;
import net.minecraftforge.gradle.tasks.JenkinsChangelog;
import net.minecraftforge.gradle.tasks.MergeJars;
import net.minecraftforge.gradle.tasks.SignJar;
import net.minecraftforge.gradle.tasks.SplitJarTask;
import net.minecraftforge.gradle.util.FileLogListenner;
import net.minecraftforge.gradle.util.GradleConfigurationException;
import net.minecraftforge.gradle.util.delayed.DelayedFile;
import net.minecraftforge.gradle.util.delayed.DelayedFileTree;
import net.minecraftforge.gradle.util.delayed.DelayedString;
import net.minecraftforge.gradle.util.delayed.ReplacementProvider;
import net.minecraftforge.gradle.util.delayed.TokenReplacer;
import net.minecraftforge.gradle.util.json.JsonFactory;
import net.minecraftforge.gradle.util.json.fgversion.FGBuildStatus;
import net.minecraftforge.gradle.util.json.fgversion.FGVersion;
import net.minecraftforge.gradle.util.json.fgversion.FGVersionWrapper;
import net.minecraftforge.gradle.util.json.version.Version;
public abstract class BasePlugin<K extends BaseExtension> implements Plugin<Project>
{
    public Project       project;
    public BasePlugin<?> otherPlugin;
    public ReplacementProvider replacer = new ReplacementProvider();

    private Map<String, ManifestVersion> mcManifest;
    private Version                      mcVersionJson;

    @SuppressWarnings({ "rawtypes", "unchecked" })
    @Override
    public final void apply(Project arg)
    {
        project = arg;

        // check for gradle version
        {
            List<String> split = Splitter.on('.').splitToList(project.getGradle().getGradleVersion());

            int major = Integer.parseInt(split.get(0));
            int minor = Integer.parseInt(split.get(1).split("-")[0]);

            if (major <= 1 || (major == 2 && minor < 3))
                throw new RuntimeException("ForgeGradle 2.0 requires Gradle 2.3 or above.");
        }

        if (project.getBuildDir().getAbsolutePath().contains("!"))
        {
            project.getLogger().error("Build path has !, This will screw over a lot of java things as ! is used to denote archive paths, REMOVE IT if you want to continue");
            throw new RuntimeException("Build path contains !");
        }

        // set the obvious replacements
        replacer.putReplacement(REPLACE_CACHE_DIR, cacheFile("").getAbsolutePath());
        replacer.putReplacement(REPLACE_BUILD_DIR, project.getBuildDir().getAbsolutePath());

        // logging
        {
            File projectCacheDir = project.getGradle().getStartParameter().getProjectCacheDir();
            if (projectCacheDir == null)
                projectCacheDir = new File(project.getProjectDir(), ".gradle");

            replacer.putReplacement(REPLACE_PROJECT_CACHE_DIR, projectCacheDir.getAbsolutePath());

            FileLogListenner listener = new FileLogListenner(new File(projectCacheDir, "gradle.log"));
            project.getLogging().addStandardOutputListener(listener);
            project.getLogging().addStandardErrorListener(listener);
            project.getGradle().addBuildListener(listener);
        }

        // extension objects
        {
            Type t = getClass().getGenericSuperclass();

            while (t instanceof Class)
            {
                t = ((Class) t).getGenericSuperclass();
            }

            project.getExtensions().create(EXT_NAME_MC, (Class<K>) ((ParameterizedType) t).getActualTypeArguments()[0], this);
        }

        // add buildscript usable tasks
        {
            ExtraPropertiesExtension ext = project.getExtensions().getExtraProperties();
            ext.set("SignJar", SignJar.class);
            ext.set("Download", Download.class);
            ext.set("EtagDownload", EtagDownloadTask.class);
            ext.set("CrowdinDownload", CrowdinDownload.class);
            ext.set("JenkinsChangelog", JenkinsChangelog.class);
        }

        // repos
        project.allprojects(new Action<Project>() {
            public void execute(Project proj)
            {
                addMavenRepo(proj, "forge", URL_FORGE_MAVEN);
                proj.getRepositories().mavenCentral();
                addMavenRepo(proj, "minecraft", URL_LIBRARY);
            }
        });

        // do Mcp Snapshots Stuff
        getRemoteJsons();
        project.getConfigurations().maybeCreate(CONFIG_MCP_DATA);
        project.getConfigurations().maybeCreate(CONFIG_MAPPINGS);

        // set other useful configs
        project.getConfigurations().maybeCreate(CONFIG_MC_DEPS);
        project.getConfigurations().maybeCreate(CONFIG_MC_DEPS_CLIENT);
        project.getConfigurations().maybeCreate(CONFIG_NATIVES);

        // should be assumed until specified otherwise
        project.getConfigurations().getByName(CONFIG_MC_DEPS).extendsFrom(project.getConfigurations().getByName(CONFIG_MC_DEPS_CLIENT));

        // after eval
        project.afterEvaluate(new Action<Project>() {
            @Override
            public void execute(Project project)
            {
                // dont continue if its already failed!
                if (project.getState().getFailure() != null)
                    return;

                afterEvaluate();
            }
        });

        // some default tasks
        makeCommonTasks();

        // at last, apply the child plugins
        applyPlugin();
    }

    public abstract void applyPlugin();

    private static boolean displayBanner = true;

    private void getRemoteJsons()
    {
        // MCP json
        File jsonCache = cacheFile("McpMappings.json");
        File etagFile = new File(jsonCache.getAbsolutePath() + ".etag");
        getExtension().mcpJson = JsonFactory.GSON.fromJson(getWithEtag(URL_MCP_JSON, jsonCache, etagFile), new TypeToken<Map<String, Map<String, int[]>>>() {}.getType());

        // MC manifest json
        jsonCache = cacheFile("McManifest.json");
        etagFile = new File(jsonCache.getAbsolutePath() + ".etag");
        mcManifest = JsonFactory.GSON.fromJson(getWithEtag(URL_MC_MANIFEST, jsonCache, etagFile), new TypeToken<Map<String, ManifestVersion>>() {}.getType());
    }

    protected void afterEvaluate()
    {
        // validate MC version
        if (Strings.isNullOrEmpty(getExtension().getVersion()))
        {
            throw new GradleConfigurationException("You must set the Minecraft version!");
        }
//        JavaPluginConvention javaConv = (JavaPluginConvention) project.getConvention().getPlugins().get("java");
//        ApplyFernFlowerTask ffTask = ((ApplyFernFlowerTask) project.getTasks().getByName("decompileJar"));
//        ffTask.setClasspath(javaConv.getSourceSets().getByName("main").getCompileClasspath());

        // http://files.minecraftforge.net/maven/de/oceanlabs/mcp/mcp/1.7.10/mcp-1.7.10-srg.zip
        project.getDependencies().add(CONFIG_MAPPINGS, ImmutableMap.of(
                "group", "de.oceanlabs.mcp",
                "name", delayedString("mcp_" + REPLACE_MCP_CHANNEL).call(),
                "version", delayedString(REPLACE_MCP_VERSION + "-" + REPLACE_MCP_MCVERSION).call(),
                "ext", "zip"
                ));

        project.getDependencies().add(CONFIG_MCP_DATA, ImmutableMap.of(
                "group", "de.oceanlabs.mcp",
                "name", "mcp",
                "version", delayedString(REPLACE_MC_VERSION).call(),
                "classifier", "srg",
                "ext", "zip"
                ));

        // Check FG Version, unless its disabled
        List<String> lines = Lists.newArrayListWithExpectedSize(5);
        Object disableUpdateCheck = project.getProperties().get("net.minecraftforge.gradle.disableUpdateChecker");
        if (!"true".equals(disableUpdateCheck) && !"yes".equals(disableUpdateCheck) && !new Boolean(true).equals(disableUpdateCheck))
        {
            doFGVersionCheck(lines);
        }

        if (!displayBanner)
            return;

        Logger logger = this.project.getLogger();
        logger.lifecycle("#################################################");
        logger.lifecycle("         ForgeGradle {}        ", this.getVersionString());
        logger.lifecycle("  https://github.com/MinecraftForge/ForgeGradle  ");
        logger.lifecycle("#################################################");
        logger.lifecycle("               Powered by MCP {}               ", this.getExtension().getMcpVersion());
        logger.lifecycle("             http://modcoderpack.com             ");
        logger.lifecycle("         by: Searge, ProfMobius, Fesh0r,         ");
        logger.lifecycle("         R4wk, ZeuX, IngisKahn, bspkrs           ");
        logger.lifecycle("#################################################");

        for (String str : lines)
            logger.lifecycle(str);

        displayBanner = false;
    }

    private String getVersionString()
    {
        String version = this.getClass().getPackage().getImplementationVersion();
        if (Strings.isNullOrEmpty(version))
        {
            version = this.getExtension().forgeGradleVersion + "-unknown";
        }

        return version;
    }

    protected void doFGVersionCheck(List<String> outLines)
    {
        String version = getExtension().forgeGradleVersion;

        if (version.endsWith("-SNAPSHOT"))
        {
            // no version checking necessary if the are on the snapshot already
            return;
        }

        final String checkUrl = "https://www.abrarsyed.com/ForgeGradleVersion.json";
        final File jsonCache = cacheFile("ForgeGradleVersion.json");
        final File etagFile = new File(jsonCache.getAbsolutePath() + ".etag");

        FGVersionWrapper wrapper = JsonFactory.GSON.fromJson(getWithEtag(checkUrl, jsonCache, etagFile), FGVersionWrapper.class);
        FGVersion webVersion = wrapper.versionObjects.get(version);
        String latestVersion = wrapper.versions.get(wrapper.versions.size()-1);

        if (webVersion == null || webVersion.status == FGBuildStatus.FINE)
        {
            return;
        }

        // broken implies outdated
        if (webVersion.status == FGBuildStatus.BROKEN)
        {
            outLines.add("ForgeGradle "+webVersion.version+" HAS " + (webVersion.bugs.length > 1 ? "SERIOUS BUGS" : "a SERIOUS BUG") + "!");
            outLines.add("UPDATE TO "+latestVersion+" IMMEDIATELY!");
            outLines.add(" Bugs:");
            for (String str : webVersion.bugs)
            {
                outLines.add(" -- "+str);
            }
            outLines.add("****************************");
            return;
        }
        else if (webVersion.status == FGBuildStatus.OUTDATED)
        {
            outLines.add("ForgeGradle "+latestVersion + " is out! You should update!");
            outLines.add(" Features:");

            for (int i = webVersion.index; i < wrapper.versions.size(); i++)
            {
                for (String feature : wrapper.versionObjects.get(wrapper.versions.get(i)).changes)
                {
                    outLines.add(" -- " + feature);
                }
            }
            outLines.add("****************************");
        }

        onVersionCheck(webVersion, wrapper);
    }

    /**
     * Function to do stuff with the version check json information. Is called afterEvaluate
     *
     * @param version The ForgeGradle version
     * @param wrapper Version wrapper
     */
    protected void onVersionCheck(FGVersion version, FGVersionWrapper wrapper)
    {
        // not required.. but you probably wanan implement this
    }

    @SuppressWarnings("serial")
    private void makeCommonTasks()
    {
<<<<<<< HEAD
        Download dlClient = makeTask(TASK_DL_CLIENT, Download.class);
        {
            dlClient.setOutput(delayedFile(JAR_CLIENT_FRESH));
            dlClient.setUrl(new Closure<String>(null, null) {
                @Override
                public String call()
                {
                    return mcVersionJson.getClientUrl();
                }
            });
        }

        Download dlServer = makeTask(TASK_DL_SERVER, Download.class);
        {
            dlServer.setOutput(delayedFile(JAR_SERVER_FRESH));
            dlServer.setUrl(new Closure<String>(null, null) {
                @Override
                public String call()
                {
                    return mcVersionJson.getServerUrl();
                }
            });
        }

        SplitJarTask splitServer = makeTask(TASK_SPLIT_SERVER, SplitJarTask.class);
        {
            splitServer.setInJar(delayedFile(JAR_SERVER_FRESH));
            splitServer.setOutFirst(delayedFile(JAR_SERVER_PURE));
            splitServer.setOutSecond(delayedFile(JAR_SERVER_DEPS));

            splitServer.exclude("org/bouncycastle", "org/bouncycastle/*", "org/bouncycastle/**");
            splitServer.exclude("org/apache", "org/apache/*", "org/apache/**");
            splitServer.exclude("com/google", "com/google/*", "com/google/**");
            splitServer.exclude("com/mojang/authlib", "com/mojang/authlib/*", "com/mojang/authlib/**");
            splitServer.exclude("com/mojang/util", "com/mojang/util/*", "com/mojang/util/**");
            splitServer.exclude("gnu/trove", "gnu/trove/*", "gnu/trove/**");
            splitServer.exclude("io/netty", "io/netty/*", "io/netty/**");
            splitServer.exclude("javax/annotation", "javax/annotation/*", "javax/annotation/**");
            splitServer.exclude("argo", "argo/*", "argo/**");

            splitServer.dependsOn(dlServer);
        }

        MergeJars merge = makeTask(TASK_MERGE_JARS, MergeJars.class);
        {
            merge.setClient(delayedFile(JAR_CLIENT_FRESH));
            merge.setServer(delayedFile(JAR_SERVER_PURE));
            merge.setOutJar(delayedFile(JAR_MERGED));
            merge.dependsOn(dlClient, splitServer);

            merge.setGroup(null);
            merge.setDescription(null);
        }

=======
>>>>>>> 30739b00
        EtagDownloadTask getVersionJson = makeTask(TASK_DL_VERSION_JSON, EtagDownloadTask.class);
        {
            getVersionJson.setUrl(new Closure<String>(null, null) {
                @Override
                public String call()
                {
                    return mcManifest.get(getExtension().getVersion()).url;
                }
            });
            getVersionJson.setFile(delayedFile(JSON_VERSION));
            getVersionJson.setDieWithError(false);
            getVersionJson.doLast(new Closure<Boolean>(project) // normalizes to linux endings
            {
                @Override
                public Boolean call()
                {
                    try
                    {
                        // normalize the line endings...
                        File json = delayedFile(JSON_VERSION).call();
                        if (!json.exists())
                            return true;

                        List<String> lines = Files.readLines(json, Charsets.UTF_8);
                        StringBuilder buf = new StringBuilder();
                        for (String line : lines)
                        {
                            buf = buf.append(line).append('\n');
                        }
                        Files.write(buf.toString().getBytes(Charsets.UTF_8), json);

                        // grab the AssetIndex if it isnt already there
                        if (!replacer.hasReplacement(REPLACE_ASSET_INDEX))
                        {
                            parseAndStoreVersion(json, json.getParentFile());
                        }
                    }
                    catch (Throwable t)
                    {
                        Throwables.propagate(t);
                    }
                    return true;
                }
            });
        }

        ExtractConfigTask extractNatives = makeTask(TASK_EXTRACT_NATIVES, ExtractConfigTask.class);
        {
            extractNatives.setDestinationDir(delayedFile(DIR_NATIVES));
            extractNatives.setConfig(CONFIG_NATIVES);
            extractNatives.exclude("META-INF/**", "META-INF/**");
            extractNatives.setDoesCache(true);
            extractNatives.dependsOn(getVersionJson);
        }

        EtagDownloadTask getAssetsIndex = makeTask(TASK_DL_ASSET_INDEX, EtagDownloadTask.class);
        {
            getAssetsIndex.setUrl(new Closure<String>(null, null) {
                @Override
                public String call()
                {
                    return mcVersionJson.assetIndex.url;
                }
            });
            getAssetsIndex.setFile(delayedFile(JSON_ASSET_INDEX));
            getAssetsIndex.setDieWithError(false);
            getAssetsIndex.dependsOn(getVersionJson);
        }

        DownloadAssetsTask getAssets = makeTask(TASK_DL_ASSETS, DownloadAssetsTask.class);
        {
            getAssets.setAssetsDir(delayedFile(DIR_ASSETS));
            getAssets.setAssetsIndex(delayedFile(JSON_ASSET_INDEX));
            getAssets.dependsOn(getAssetsIndex);
        }

        Download dlClient = makeTask(TASK_DL_CLIENT, Download.class);
        {
            dlClient.setOutput(delayedFile(JAR_CLIENT_FRESH));
            dlClient.setUrl(new Closure<String>(null, null) {
                @Override
                public String call()
                {
                    return mcVersionJson.getClientUrl();
                }
            });

            dlClient.dependsOn(getVersionJson);
        }

        Download dlServer = makeTask(TASK_DL_SERVER, Download.class);
        {
            dlServer.setOutput(delayedFile(JAR_SERVER_FRESH));
            dlServer.setUrl(new Closure<String>(null, null) {
                @Override
                public String call()
                {
                    return mcVersionJson.getServerUrl();
                }
            });

            dlServer.dependsOn(getVersionJson);
        }

        SplitJarTask splitServer = makeTask(TASK_SPLIT_SERVER, SplitJarTask.class);
        {
            splitServer.setInJar(delayedFile(JAR_SERVER_FRESH));
            splitServer.setOutFirst(delayedFile(JAR_SERVER_PURE));
            splitServer.setOutSecond(delayedFile(JAR_SERVER_DEPS));

            splitServer.exclude("org/bouncycastle", "org/bouncycastle/*", "org/bouncycastle/**");
            splitServer.exclude("org/apache", "org/apache/*", "org/apache/**");
            splitServer.exclude("com/google", "com/google/*", "com/google/**");
            splitServer.exclude("com/mojang/authlib", "com/mojang/authlib/*", "com/mojang/authlib/**");
            splitServer.exclude("com/mojang/util", "com/mojang/util/*", "com/mojang/util/**");
            splitServer.exclude("gnu/trove", "gnu/trove/*", "gnu/trove/**");
            splitServer.exclude("io/netty", "io/netty/*", "io/netty/**");
            splitServer.exclude("javax/annotation", "javax/annotation/*", "javax/annotation/**");
            splitServer.exclude("argo", "argo/*", "argo/**");

            splitServer.dependsOn(dlServer);
        }

        MergeJars merge = makeTask(TASK_MERGE_JARS, MergeJars.class);
        {
            merge.setClient(delayedFile(JAR_CLIENT_FRESH));
            merge.setServer(delayedFile(JAR_SERVER_PURE));
            merge.setOutJar(delayedFile(JAR_MERGED));
            merge.dependsOn(dlClient, splitServer);

            merge.setGroup(null);
            merge.setDescription(null);
        }

        ExtractConfigTask extractMcpData = makeTask(TASK_EXTRACT_MCP, ExtractConfigTask.class);
        {
            extractMcpData.setDestinationDir(delayedFile(DIR_MCP_DATA));
            extractMcpData.setConfig(CONFIG_MCP_DATA);
            extractMcpData.setDoesCache(true);
        }

        ExtractConfigTask extractMcpMappings = makeTask(TASK_EXTRACT_MAPPINGS, ExtractConfigTask.class);
        {
            extractMcpMappings.setDestinationDir(delayedFile(DIR_MCP_MAPPINGS));
            extractMcpMappings.setConfig(CONFIG_MAPPINGS);
            extractMcpMappings.setDoesCache(true);
        }

        GenSrgs genSrgs = makeTask(TASK_GENERATE_SRGS, GenSrgs.class);
        {
            genSrgs.setInSrg(delayedFile(MCP_DATA_SRG));
            genSrgs.setInExc(delayedFile(MCP_DATA_EXC));
            genSrgs.setMethodsCsv(delayedFile(CSV_METHOD));
            genSrgs.setFieldsCsv(delayedFile(CSV_FIELD));
            genSrgs.setNotchToSrg(delayedFile(Constants.SRG_NOTCH_TO_SRG));
            genSrgs.setNotchToMcp(delayedFile(Constants.SRG_NOTCH_TO_MCP));
            genSrgs.setSrgToMcp(delayedFile(SRG_SRG_TO_MCP));
            genSrgs.setMcpToSrg(delayedFile(SRG_MCP_TO_SRG));
            genSrgs.setMcpToNotch(delayedFile(SRG_MCP_TO_NOTCH));
            genSrgs.setSrgExc(delayedFile(EXC_SRG));
            genSrgs.setMcpExc(delayedFile(EXC_MCP));
            genSrgs.setDoesCache(true);
            genSrgs.dependsOn(extractMcpData, extractMcpMappings);
        }

        Delete clearCache = makeTask(TASK_CLEAN_CACHE, Delete.class);
        {
            clearCache.delete(delayedFile(REPLACE_CACHE_DIR), delayedFile(DIR_LOCAL_CACHE));
            clearCache.setGroup(GROUP_FG);
            clearCache.setDescription("Cleares the ForgeGradle cache. DONT RUN THIS unless you want a fresh start, or the dev tells you to.");
        }
    }

    /**
     * @return the extension object with name
     * @see Constants#EXT_NAME_MC
     */
    @SuppressWarnings("unchecked")
    public final K getExtension()
    {
        return (K) project.getExtensions().getByName(EXT_NAME_MC);
    }

    public DefaultTask makeTask(String name)
    {
        return makeTask(name, DefaultTask.class);
    }

    public DefaultTask maybeMakeTask(String name)
    {
        return maybeMakeTask(name, DefaultTask.class);
    }

    public <T extends Task> T makeTask(String name, Class<T> type)
    {
        return makeTask(project, name, type);
    }

    public <T extends Task> T maybeMakeTask(String name, Class<T> type)
    {
        return maybeMakeTask(project, name, type);
    }

    public static <T extends Task> T maybeMakeTask(Project proj, String name, Class<T> type)
    {
        return (T) proj.getTasks().maybeCreate(name, type);
    }

    public static <T extends Task> T makeTask(Project proj, String name, Class<T> type)
    {
        return (T) proj.getTasks().create(name, type);
    }

    public static Project buildProject(File buildFile, Project parent)
    {
        ProjectBuilder builder = ProjectBuilder.builder();
        if (buildFile != null)
        {
            builder = builder.withProjectDir(buildFile.getParentFile()).withName(buildFile.getParentFile().getName());
        }
        else
        {
            builder = builder.withProjectDir(new File("."));
        }

        if (parent != null)
        {
            builder = builder.withParent(parent);
        }

        Project project = builder.build();

        if (buildFile != null)
        {
            project.apply(ImmutableMap.of("from", buildFile.getAbsolutePath()));
        }

        return project;
    }

    public void applyExternalPlugin(String plugin)
    {
        project.apply(ImmutableMap.of("plugin", plugin));
    }

    public MavenArtifactRepository addMavenRepo(Project proj, final String name, final String url)
    {
        return proj.getRepositories().maven(new Action<MavenArtifactRepository>() {
            @Override
            public void execute(MavenArtifactRepository repo)
            {
                repo.setName(name);
                repo.setUrl(url);
            }
        });
    }

    public FlatDirectoryArtifactRepository addFlatRepo(Project proj, final String name, final Object... dirs)
    {
        return proj.getRepositories().flatDir(new Action<FlatDirectoryArtifactRepository>() {
            @Override
            public void execute(FlatDirectoryArtifactRepository repo)
            {
                repo.setName(name);
                repo.dirs(dirs);
            }
        });
    }

    protected String getWithEtag(String strUrl, File cache, File etagFile)
    {
        try
        {
            if (project.getGradle().getStartParameter().isOffline()) // dont even try the internet
                return Files.toString(cache, Charsets.UTF_8);

            // dude, its been less than 1 minute since the last time..
            if (cache.exists() && cache.lastModified() + 60000 >= System.currentTimeMillis())
                return Files.toString(cache, Charsets.UTF_8);

            String etag;
            if (etagFile.exists())
            {
                etag = Files.toString(etagFile, Charsets.UTF_8);
            }
            else
            {
                etagFile.getParentFile().mkdirs();
                etag = "";
            }

            URL url = new URL(strUrl);

            HttpURLConnection con = (HttpURLConnection) url.openConnection();
            con.setInstanceFollowRedirects(true);
            con.setRequestProperty("User-Agent", USER_AGENT);
            con.setIfModifiedSince(cache.lastModified());

            if (!Strings.isNullOrEmpty(etag))
            {
                con.setRequestProperty("If-None-Match", etag);
            }

            con.connect();

            String out = null;
            if (con.getResponseCode() == 304)
            {
                // the existing file is good
                Files.touch(cache); // touch it to update last-modified time, to wait another minute
                out = Files.toString(cache, Charsets.UTF_8);
            }
            else if (con.getResponseCode() == 200)
            {
                InputStream stream = con.getInputStream();
                byte[] data = ByteStreams.toByteArray(stream);
                Files.write(data, cache);
                stream.close();

                // write etag
                etag = con.getHeaderField("ETag");
                if (Strings.isNullOrEmpty(etag))
                {
                    Files.touch(etagFile);
                }
                else
                {
                    Files.write(etag, etagFile, Charsets.UTF_8);
                }

                out = new String(data);
            }
            else
            {
                project.getLogger().error("Etag download for " + strUrl + " failed with code " + con.getResponseCode());
            }

            con.disconnect();

            return out;
        }
        catch (Exception e)
        {
            e.printStackTrace();
        }

        if (cache.exists())
        {
            try
            {
                return Files.toString(cache, Charsets.UTF_8);
            }
            catch (IOException e)
            {
                Throwables.propagate(e);
            }
        }

        throw new RuntimeException("Unable to obtain url (" + strUrl + ") with etag!");
    }

    /**
     * Parses the version json in the provided file, and saves it in memory.
     * Also populates the McDeps and natives configurations.
     * Also sets the ASSET_INDEX replacement string
     * Does nothing (returns null) if the file is not found, but hard-crashes if it could not be parsed.
     * @param file version file to parse
     * @param inheritanceDirs folders to look for the parent json, should include DIR_JSON
     * @return NULL if the file doesnt exist
     */
    protected Version parseAndStoreVersion(File file, File... inheritanceDirs)
    {
        if (!file.exists())
            return null;

        Version version = null;

        if (version == null)
        {
            try
            {
                version = JsonFactory.loadVersion(file, delayedString(REPLACE_MC_VERSION).call(), inheritanceDirs);
            }
            catch (Exception e)
            {
                project.getLogger().error("" + file + " could not be parsed");
                Throwables.propagate(e);
            }
        }

        // apply the dep info.
        DependencyHandler handler = project.getDependencies();

        // actual dependencies
        if (project.getConfigurations().getByName(CONFIG_MC_DEPS).getState() == State.UNRESOLVED)
        {
            for (net.minecraftforge.gradle.util.json.version.Library lib : version.getLibraries())
            {
                if (lib.natives == null)
                {
                    String configName = CONFIG_MC_DEPS;
                    if (lib.name.contains("java3d")
                            || lib.name.contains("paulscode")
                            || lib.name.contains("lwjgl")
                            || lib.name.contains("twitch")
                            || lib.name.contains("jinput"))
                    {
                        configName = CONFIG_MC_DEPS_CLIENT;
                    }

                    handler.add(configName, lib.getArtifactName());
                }
            }
        }
        else
            project.getLogger().debug("RESOLVED: " + CONFIG_MC_DEPS);

        // the natives
        if (project.getConfigurations().getByName(CONFIG_NATIVES).getState() == State.UNRESOLVED)
        {
            for (net.minecraftforge.gradle.util.json.version.Library lib : version.getLibraries())
            {
                if (lib.natives != null)
                    handler.add(CONFIG_NATIVES, lib.getArtifactName());
            }
        }
        else
            project.getLogger().debug("RESOLVED: " + CONFIG_NATIVES);

        // set asset index
        replacer.putReplacement(REPLACE_ASSET_INDEX, version.assetIndex.id);

        this.mcVersionJson = version;

        return version;
    }

    // DELAYED STUFF ONLY ------------------------------------------------------------------------
    private LoadingCache<String, TokenReplacer> replacerCache = CacheBuilder.newBuilder()
            .weakValues()
            .build(
                    new CacheLoader<String, TokenReplacer>() {
                        public TokenReplacer load(String key)
                        {
                            return new TokenReplacer(replacer, key);
                        }
                    });
    private LoadingCache<String, DelayedString> stringCache = CacheBuilder.newBuilder()
            .weakValues()
            .build(
                    new CacheLoader<String, DelayedString>() {
                        public DelayedString load(String key)
                        {
                            return new DelayedString(replacerCache.getUnchecked(key));
                        }
                    });
    private LoadingCache<String, DelayedFile> fileCache = CacheBuilder.newBuilder()
            .weakValues()
            .build(
                    new CacheLoader<String, DelayedFile>() {
                        public DelayedFile load(String key)
                        {
                            return new DelayedFile(project, replacerCache.getUnchecked(key));
                        }
                    });

    public DelayedString delayedString(String path)
    {
        return stringCache.getUnchecked(path);
    }

    public DelayedFile delayedFile(String path)
    {
        return fileCache.getUnchecked(path);
    }

    public DelayedFileTree delayedTree(String path)
    {
        return new DelayedFileTree(project, replacerCache.getUnchecked(path));
    }

    protected File cacheFile(String path)
    {
        return new File(project.getGradle().getGradleUserHomeDir(), "caches/minecraft/" + path);
    }
}<|MERGE_RESOLUTION|>--- conflicted
+++ resolved
@@ -352,63 +352,6 @@
     @SuppressWarnings("serial")
     private void makeCommonTasks()
     {
-<<<<<<< HEAD
-        Download dlClient = makeTask(TASK_DL_CLIENT, Download.class);
-        {
-            dlClient.setOutput(delayedFile(JAR_CLIENT_FRESH));
-            dlClient.setUrl(new Closure<String>(null, null) {
-                @Override
-                public String call()
-                {
-                    return mcVersionJson.getClientUrl();
-                }
-            });
-        }
-
-        Download dlServer = makeTask(TASK_DL_SERVER, Download.class);
-        {
-            dlServer.setOutput(delayedFile(JAR_SERVER_FRESH));
-            dlServer.setUrl(new Closure<String>(null, null) {
-                @Override
-                public String call()
-                {
-                    return mcVersionJson.getServerUrl();
-                }
-            });
-        }
-
-        SplitJarTask splitServer = makeTask(TASK_SPLIT_SERVER, SplitJarTask.class);
-        {
-            splitServer.setInJar(delayedFile(JAR_SERVER_FRESH));
-            splitServer.setOutFirst(delayedFile(JAR_SERVER_PURE));
-            splitServer.setOutSecond(delayedFile(JAR_SERVER_DEPS));
-
-            splitServer.exclude("org/bouncycastle", "org/bouncycastle/*", "org/bouncycastle/**");
-            splitServer.exclude("org/apache", "org/apache/*", "org/apache/**");
-            splitServer.exclude("com/google", "com/google/*", "com/google/**");
-            splitServer.exclude("com/mojang/authlib", "com/mojang/authlib/*", "com/mojang/authlib/**");
-            splitServer.exclude("com/mojang/util", "com/mojang/util/*", "com/mojang/util/**");
-            splitServer.exclude("gnu/trove", "gnu/trove/*", "gnu/trove/**");
-            splitServer.exclude("io/netty", "io/netty/*", "io/netty/**");
-            splitServer.exclude("javax/annotation", "javax/annotation/*", "javax/annotation/**");
-            splitServer.exclude("argo", "argo/*", "argo/**");
-
-            splitServer.dependsOn(dlServer);
-        }
-
-        MergeJars merge = makeTask(TASK_MERGE_JARS, MergeJars.class);
-        {
-            merge.setClient(delayedFile(JAR_CLIENT_FRESH));
-            merge.setServer(delayedFile(JAR_SERVER_PURE));
-            merge.setOutJar(delayedFile(JAR_MERGED));
-            merge.dependsOn(dlClient, splitServer);
-
-            merge.setGroup(null);
-            merge.setDescription(null);
-        }
-
-=======
->>>>>>> 30739b00
         EtagDownloadTask getVersionJson = makeTask(TASK_DL_VERSION_JSON, EtagDownloadTask.class);
         {
             getVersionJson.setUrl(new Closure<String>(null, null) {

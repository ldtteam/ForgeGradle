/*
 * A Gradle plugin for the creation of Minecraft mods and MinecraftForge plugins.
 * Copyright (C) 2013 Minecraft Forge
 *
 * This library is free software; you can redistribute it and/or
 * modify it under the terms of the GNU Lesser General Public
 * License as published by the Free Software Foundation; either
 * version 2.1 of the License, or (at your option) any later version.
 *
 * This library is distributed in the hope that it will be useful,
 * but WITHOUT ANY WARRANTY; without even the implied warranty of
 * MERCHANTABILITY or FITNESS FOR A PARTICULAR PURPOSE.  See the GNU
 * Lesser General Public License for more details.
 *
 * You should have received a copy of the GNU Lesser General Public
 * License along with this library; if not, write to the Free Software
 * Foundation, Inc., 51 Franklin Street, Fifth Floor, Boston, MA  02110-1301
 * USA
 */
package net.minecraftforge.gradle.user;

import static net.minecraftforge.gradle.common.Constants.*;
import static net.minecraftforge.gradle.user.UserConstants.*;

import java.io.File;
import java.io.IOException;
import java.util.HashMap;
import java.util.List;
import java.util.regex.Pattern;

import javax.xml.parsers.DocumentBuilder;
import javax.xml.parsers.DocumentBuilderFactory;
import javax.xml.transform.OutputKeys;
import javax.xml.transform.Transformer;
import javax.xml.transform.TransformerFactory;
import javax.xml.transform.dom.DOMSource;
import javax.xml.transform.stream.StreamResult;

import org.gradle.api.Action;
import org.gradle.api.DefaultTask;
import org.gradle.api.NamedDomainObjectContainer;
import org.gradle.api.Project;
import org.gradle.api.Task;
import org.gradle.api.XmlProvider;
import org.gradle.api.artifacts.Configuration;
import org.gradle.api.artifacts.ConfigurationContainer;
import org.gradle.api.artifacts.Dependency;
import org.gradle.api.artifacts.ExternalModuleDependency;
import org.gradle.api.artifacts.ModuleVersionIdentifier;
import org.gradle.api.artifacts.ResolvedArtifact;
import org.gradle.api.artifacts.component.ComponentIdentifier;
import org.gradle.api.artifacts.maven.Conf2ScopeMappingContainer;
import org.gradle.api.artifacts.result.ArtifactResolutionResult;
import org.gradle.api.artifacts.result.ArtifactResult;
import org.gradle.api.artifacts.result.ComponentArtifactsResult;
import org.gradle.api.artifacts.result.DependencyResult;
import org.gradle.api.artifacts.result.ResolvedArtifactResult;
import org.gradle.api.file.ConfigurableFileCollection;
import org.gradle.api.internal.plugins.DslObject;
import org.gradle.api.plugins.JavaPlugin;
import org.gradle.api.plugins.JavaPluginConvention;
import org.gradle.api.plugins.MavenPluginConvention;
import org.gradle.api.specs.Spec;
import org.gradle.api.tasks.GroovySourceSet;
import org.gradle.api.tasks.JavaExec;
import org.gradle.api.tasks.ScalaSourceSet;
import org.gradle.api.tasks.SourceSet;
import org.gradle.api.tasks.bundling.Jar;
import org.gradle.api.tasks.compile.GroovyCompile;
import org.gradle.api.tasks.compile.JavaCompile;
import org.gradle.api.tasks.javadoc.Javadoc;
import org.gradle.api.tasks.scala.ScalaCompile;
import org.gradle.jvm.JvmLibrary;
import org.gradle.language.base.artifact.SourcesArtifact;
import org.gradle.plugins.ide.eclipse.model.EclipseModel;
import org.gradle.plugins.ide.idea.model.IdeaModel;
import org.w3c.dom.DOMException;
import org.w3c.dom.Document;
import org.w3c.dom.Element;
import org.w3c.dom.NodeList;

import com.google.common.base.Joiner;
import com.google.common.base.Strings;
import com.google.common.collect.ImmutableMap;
import com.google.common.collect.Maps;

import groovy.lang.Closure;
import net.minecraftforge.gradle.common.BasePlugin;
import net.minecraftforge.gradle.common.Constants;
import net.minecraftforge.gradle.tasks.ApplyFernFlowerTask;
import net.minecraftforge.gradle.tasks.ApplyS2STask;
import net.minecraftforge.gradle.tasks.CreateStartTask;
import net.minecraftforge.gradle.tasks.DeobfuscateJar;
import net.minecraftforge.gradle.tasks.ExtractS2SRangeTask;
import net.minecraftforge.gradle.tasks.GenEclipseRunTask;
import net.minecraftforge.gradle.tasks.PostDecompileTask;
import net.minecraftforge.gradle.tasks.RemapSources;
import net.minecraftforge.gradle.user.ReobfTaskFactory.ReobfTaskWrapper;
import net.minecraftforge.gradle.util.GradleConfigurationException;
import net.minecraftforge.gradle.util.delayed.DelayedFile;

public abstract class UserBasePlugin<T extends UserBaseExtension> extends BasePlugin<T>
{
    private boolean madeDecompTasks = false; // to gaurd against stupid programmers
    private final Closure<Object> makeRunDir = new Closure<Object>(null, null) {
        public Object call()
        {
            delayedFile(REPLACE_RUN_DIR).call().mkdirs();
            return null;
        }
    };

    @Override
    public final void applyPlugin()
    {
        // apply the plugins
        this.applyExternalPlugin("java");
        this.applyExternalPlugin("eclipse");
        this.applyExternalPlugin("idea");

        // life cycle tasks
        Task task = makeTask(TASK_SETUP_CI, DefaultTask.class);
        task.setDescription("Sets up the bare minimum to build a minecraft mod. Ideally for CI servers");
        task.setGroup("ForgeGradle");
        task.dependsOn(TASK_DD_PROVIDED, TASK_DD_COMPILE);

        task = makeTask(TASK_SETUP_DEV, DefaultTask.class);
        task.setDescription("CIWorkspace + natives and assets to run and test Minecraft");
        task.setGroup("ForgeGradle");
        task.dependsOn(TASK_DD_PROVIDED, TASK_DD_COMPILE);

        task = makeTask(TASK_SETUP_DECOMP, DefaultTask.class);
        task.setDescription("DevWorkspace + the deobfuscated Minecraft source linked as a source jar.");
        task.setGroup("ForgeGradle");
        task.dependsOn(TASK_DD_PROVIDED, TASK_DD_COMPILE);

        // create configs
        project.getConfigurations().maybeCreate(CONFIG_MC);
        project.getConfigurations().maybeCreate(CONFIG_PROVIDED);
        project.getConfigurations().maybeCreate(CONFIG_START);

        project.getConfigurations().maybeCreate(CONFIG_DEOBF_COMPILE);
        project.getConfigurations().maybeCreate(CONFIG_DEOBF_PROVIDED);
        project.getConfigurations().maybeCreate(CONFIG_DC_RESOLVED);
        project.getConfigurations().maybeCreate(CONFIG_DP_RESOLVED);

        // create the reobf named container
        NamedDomainObjectContainer<IReobfuscator> reobf = project.container(IReobfuscator.class, new ReobfTaskFactory(this));
        project.getExtensions().add(EXT_REOBF, reobf);

        configureCompilation();

        // Quality of life stuff for the users
        createSourceCopyTasks();
        doDevTimeDeobf();
        doDepAtExtraction();
        configureRetromapping();
        makeRunTasks();

        // use zinc for scala compilation
        project.getTasks().withType(ScalaCompile.class, new Action<ScalaCompile>() {
            @Override
            public void execute(ScalaCompile t)
            {
                t.getScalaCompileOptions().setUseAnt(false);
            }
        });

        // IDE stuff
        configureEclipse();
        configureIntellij();

        applyUserPlugin();
    }

    @Override
    protected void afterEvaluate()
    {
        // to guard against stupid programmers
        if (!madeDecompTasks)
        {
            throw new RuntimeException("THE DECOMP TASKS HAVENT BEEN MADE!! STUPID FORGEGRADLE DEVELOPER!!!! :(");
        }

        // verify runDir is set
        if (Strings.isNullOrEmpty(getExtension().getRunDir()))
        {
            throw new GradleConfigurationException("RunDir is not set!");
        }

        super.afterEvaluate();

        // add repalcements for run configs and gradle start
        T ext = getExtension();
        replacer.putReplacement(REPLACE_CLIENT_TWEAKER, getClientTweaker(ext));
        replacer.putReplacement(REPLACE_SERVER_TWEAKER, getServerTweaker(ext));
        replacer.putReplacement(REPLACE_CLIENT_MAIN, getClientRunClass(ext));
        replacer.putReplacement(REPLACE_SERVER_MAIN, getServerRunClass(ext));

        // map configurations (only if the maven or maven publish plugins exist)
        mapConfigurations();

        // configure source replacement.
        project.getTasks().withType(TaskSourceCopy.class, new Action<TaskSourceCopy>() {
            @Override
            public void execute(TaskSourceCopy t)
            {
                t.replace(getExtension().getReplacements());
                t.include(getExtension().getIncludes());
            }
        });

        // add access transformers to deobf tasks
        addAtsToDeobf();

        if (ext.getMakeObfSourceJar())
        {
            project.getTasks().getByName("assemble").dependsOn(TASK_SRC_JAR);
        }

        // add task depends for reobf
        if (project.getPlugins().hasPlugin("maven"))
        {
            project.getTasks().getByName("uploadArchives").dependsOn(TASK_REOBF);

            if (ext.getMakeObfSourceJar())
            {
                project.getTasks().getByName("uploadArchives").dependsOn(TASK_SRC_JAR);
                project.getArtifacts().add("archives", project.getTasks().getByName(TASK_SRC_JAR));
            }
        }

        // add GradleStart dep
        {
            ConfigurableFileCollection col = project.files(getStartDir());
            col.builtBy(TASK_MAKE_START);
            project.getDependencies().add(CONFIG_START, col);
        }
        // TODO: do some GradleStart stuff based on the MC version?

        // run task stuff
        // Add the mod and stuff to the classpath of the exec tasks.
        final Jar jarTask = (Jar) project.getTasks().getByName("jar");

        if (this.hasClientRun())
        {
            JavaExec exec = (JavaExec) project.getTasks().getByName("runClient");
            exec.classpath(project.getConfigurations().getByName("runtime"));
            exec.classpath(project.getConfigurations().getByName(CONFIG_MC));
            exec.classpath(project.getConfigurations().getByName(CONFIG_MC_DEPS));
            exec.classpath(project.getConfigurations().getByName(CONFIG_START));
            exec.classpath(jarTask.getArchivePath());
            exec.dependsOn(jarTask);
            exec.jvmArgs(getClientJvmArgs(getExtension()));
            exec.args(getClientRunArgs(getExtension()));
        }

        if (this.hasServerRun())
        {
            JavaExec exec = (JavaExec) project.getTasks().getByName("runServer");
            exec.classpath(project.getConfigurations().getByName("runtime"));
            exec.classpath(project.getConfigurations().getByName(CONFIG_MC));
            exec.classpath(project.getConfigurations().getByName(CONFIG_MC_DEPS));
            exec.classpath(project.getConfigurations().getByName(CONFIG_START));
            exec.classpath(jarTask.getArchivePath());
            exec.dependsOn(jarTask);
            exec.jvmArgs(getServerJvmArgs(getExtension()));
            exec.jvmArgs(getServerRunArgs(getExtension()));
        }

        // complain about version number
        // blame cazzar if this regex doesnt work
        Pattern pattern = Pattern.compile("(?:(?:mc)?((?:\\d+)(?:.\\d+)+)-)?((?:0|[1-9][0-9]*)(?:\\.(?:0|[1-9][0-9]*))+)(?:-([\\da-z\\-]+(?:\\.[\\da-z\\-]+)*))?(?:\\+([\\da-z\\-]+(?:\\.[\\da-z\\-]+)*))?", Pattern.CASE_INSENSITIVE);
        if (!pattern.matcher(project.getVersion().toString()).matches())
        {
            project.getLogger().warn("Version string '"+project.getVersion()+"' does not match SemVer specification ");
            project.getLogger().warn("You should try SemVer : http://semver.org/");
        }
    }

    protected abstract void applyUserPlugin();

    /**
     * Sets up the default settings for reobf tasks.
     *
     * @param reobf The task to setup
     */
    protected void setupReobf(ReobfTaskWrapper reobf)
    {
        TaskSingleReobf task = reobf.getTask();
        task.setExceptorCfg(delayedFile(EXC_SRG));
        task.setFieldCsv(delayedFile(CSV_FIELD));
        task.setMethodCsv(delayedFile(CSV_METHOD));

        reobf.setMappingType(ReobfMappingType.NOTCH);
        JavaPluginConvention java = (JavaPluginConvention) project.getConvention().getPlugins().get("java");
        reobf.setClasspath(java.getSourceSets().getByName("main").getCompileClasspath());
    }

    @SuppressWarnings("unchecked")
	protected void makeDecompTasks(final String globalPattern, final String localPattern, Object inputJar, String inputTask, Object mcpPatchSet)
    {
        madeDecompTasks = true; // to guard against stupid programmers

        final DeobfuscateJar deobfBin = makeTask(TASK_DEOBF_BIN, DeobfuscateJar.class);
        {
            deobfBin.setSrg(delayedFile(SRG_NOTCH_TO_MCP));
            deobfBin.setExceptorJson(delayedFile(MCP_DATA_EXC_JSON));
            deobfBin.setExceptorCfg(delayedFile(EXC_MCP));
            deobfBin.setFieldCsv(delayedFile(CSV_FIELD));
            deobfBin.setMethodCsv(delayedFile(CSV_METHOD));
            deobfBin.setApplyMarkers(false);
            deobfBin.setStripSynthetics(true);
            deobfBin.setInJar(inputJar);
            deobfBin.setOutJar(chooseDeobfOutput(globalPattern, localPattern, "Bin", ""));
            deobfBin.dependsOn(inputTask, TASK_GENERATE_SRGS, TASK_EXTRACT_DEP_ATS, TASK_DD_COMPILE, TASK_DD_PROVIDED);
        }

        final Object deobfDecompJar = chooseDeobfOutput(globalPattern, localPattern, "", "srgBin");
        final Object decompJar = chooseDeobfOutput(globalPattern, localPattern, "", "decomp");
        final Object postDecompJar = chooseDeobfOutput(globalPattern, localPattern, "", "decompFixed");
        final Object remapped = chooseDeobfOutput(globalPattern, localPattern, "Src", "sources");
        final Object recompiledJar = chooseDeobfOutput(globalPattern, localPattern, "Src", "");

        final DeobfuscateJar deobfDecomp = makeTask(TASK_DEOBF, DeobfuscateJar.class);
        {
            deobfDecomp.setSrg(delayedFile(SRG_NOTCH_TO_SRG));
            deobfDecomp.setExceptorJson(delayedFile(MCP_DATA_EXC_JSON));
            deobfDecomp.setExceptorCfg(delayedFile(EXC_SRG));
            deobfDecomp.setApplyMarkers(true);
            deobfDecomp.setInJar(inputJar);
            deobfDecomp.setOutJar(deobfDecompJar);
            deobfDecomp.dependsOn(inputTask, TASK_GENERATE_SRGS, TASK_EXTRACT_DEP_ATS, TASK_DD_COMPILE, TASK_DD_PROVIDED); // todo grab correct task to depend on
        }

        final ApplyFernFlowerTask decompile = makeTask(TASK_DECOMPILE, ApplyFernFlowerTask.class);
        {
            decompile.setInJar(deobfDecompJar);
            decompile.setOutJar(decompJar);
            decompile.setClasspath(project.getConfigurations().getByName(Constants.CONFIG_MC_DEPS));
            decompile.dependsOn(deobfDecomp);
        }

        final PostDecompileTask postDecomp = makeTask(TASK_POST_DECOMP, PostDecompileTask.class);
        {
            postDecomp.setInJar(decompJar);
            postDecomp.setOutJar(postDecompJar);
            postDecomp.setPatches(mcpPatchSet);
            postDecomp.setAstyleConfig(delayedFile(MCP_DATA_STYLE));
            postDecomp.dependsOn(decompile);
        }

        final RemapSources remap = makeTask(TASK_REMAP, RemapSources.class);
        {
            remap.setInJar(postDecompJar);
            remap.setOutJar(remapped);
            remap.setFieldsCsv(delayedFile(CSV_FIELD));
            remap.setMethodsCsv(delayedFile(CSV_METHOD));
            remap.setParamsCsv(delayedFile(CSV_PARAM));
            remap.dependsOn(postDecomp);
        }

        final TaskRecompileMc recompile = makeTask(TASK_RECOMPILE, TaskRecompileMc.class);
        {
            recompile.setInSources(remapped);
            recompile.setClasspath(CONFIG_MC_DEPS);
            recompile.setOutJar(recompiledJar);

            recompile.dependsOn(remap, TASK_DL_VERSION_JSON);
        }

        // create GradleStart
        final CreateStartTask makeStart = makeTask(TASK_MAKE_START, CreateStartTask.class);
        {
            // ADD YOUR OWN D
            makeStart.addResource(GRADLE_START_RESOURCES[2]); // gradle start common.

            if (this.hasClientRun())
            {
                makeStart.addResource(GRADLE_START_RESOURCES[0]); // gradle start

                makeStart.addReplacement("@@ASSETINDEX@@", delayedString(REPLACE_ASSET_INDEX));
                makeStart.addReplacement("@@ASSETSDIR@@", delayedFile(REPLACE_CACHE_DIR + "/assets"));
                makeStart.addReplacement("@@NATIVESDIR@@", delayedFile(DIR_NATIVES));
                makeStart.addReplacement("@@TWEAKERCLIENT@@", delayedString(REPLACE_CLIENT_TWEAKER));
                makeStart.addReplacement("@@BOUNCERCLIENT@@", delayedString(REPLACE_CLIENT_MAIN));

                makeStart.dependsOn(TASK_DL_ASSET_INDEX, TASK_DL_ASSETS, TASK_EXTRACT_NATIVES);
            }

            if (this.hasServerRun())
            {
                makeStart.addResource(GRADLE_START_RESOURCES[1]); // gradle start

                makeStart.addReplacement("@@TWEAKERSERVER@@", delayedString(REPLACE_SERVER_TWEAKER));
                makeStart.addReplacement("@@BOUNCERSERVER@@", delayedString(REPLACE_SERVER_MAIN));
            }

            makeStart.addReplacement("@@MCVERSION@@", delayedString(REPLACE_MC_VERSION));
            makeStart.addReplacement("@@SRGDIR@@", delayedFile(DIR_MCP_MAPPINGS + "/srgs/"));
            makeStart.addReplacement("@@SRG_NOTCH_SRG@@", delayedFile(SRG_NOTCH_TO_SRG));
            makeStart.addReplacement("@@SRG_NOTCH_MCP@@", delayedFile(SRG_NOTCH_TO_MCP));
            makeStart.addReplacement("@@SRG_SRG_MCP@@", delayedFile(SRG_SRG_TO_MCP));
            makeStart.addReplacement("@@SRG_MCP_SRG@@", delayedFile(SRG_MCP_TO_SRG));
            makeStart.addReplacement("@@SRG_MCP_NOTCH@@", delayedFile(SRG_MCP_TO_NOTCH));
            makeStart.addReplacement("@@CSVDIR@@", delayedFile(DIR_MCP_MAPPINGS));
            makeStart.setStartOut(getStartDir());
            makeStart.addClasspathConfig(CONFIG_MC_DEPS);
            makeStart.mustRunAfter(deobfBin, recompile);
        }

        // setup reobf...
        ((NamedDomainObjectContainer<IReobfuscator>) project.getExtensions().getByName(EXT_REOBF)).create("jar");

        // add setup dependencies
        project.getTasks().getByName(TASK_SETUP_CI).dependsOn(deobfBin);
        project.getTasks().getByName(TASK_SETUP_DEV).dependsOn(deobfBin, makeStart);
        project.getTasks().getByName(TASK_SETUP_DECOMP).dependsOn(recompile, makeStart);

        // configure MC compiling. This AfterEvaluate section should happen after the one made in
        // also configure the dummy task dependencies
        project.afterEvaluate(new Action<Project>() {
            @Override
            public void execute(Project project)
            {
                if (project.getState().getFailure() != null)
                    return;

                // the recompiled jar exists, or the decomp task is part of the build
                boolean isDecomp = project.file(recompiledJar).exists() || project.getGradle().getStartParameter().getTaskNames().contains(TASK_SETUP_DECOMP);

                // set task dependencies
                if (!isDecomp)
                {
                    project.getTasks().getByName("compileJava").dependsOn(UserConstants.TASK_DEOBF_BIN);
                    project.getTasks().getByName("compileApiJava").dependsOn(UserConstants.TASK_DEOBF_BIN);
                }

                afterDecomp(isDecomp, useLocalCache(getExtension()), CONFIG_MC);
            }
        });
    }

    /**
     * This method returns an object that resolved to the correct pattern based on the useLocalCache() method
     *
     * @param globalPattern The global pattern
     * @param localPattern  The local pattern
     * @param appendage     The appendage
     * @param classifier    The classifier
     *
     * @return useable deobfsucated output file
     */
    @SuppressWarnings("serial")
    protected final Object chooseDeobfOutput(final String globalPattern, final String localPattern, final String appendage, final String classifier)
    {
        return new Closure<DelayedFile>(project, this) {
            public DelayedFile call()
            {
                String classAdd = Strings.isNullOrEmpty(classifier) ? "" : "-" + classifier;
                String str = useLocalCache(getExtension()) ? localPattern : globalPattern;
                return delayedFile(String.format(str, appendage) + classAdd + ".jar");
            }
        };
    }

    /**
     * A boolean used to cache the output of useLocalCache;
     */
    protected boolean useLocalCache = false;

    /**
     * This method is called sufficiently late. Either afterEvaluate or inside a task, thus it has the extension object.
     * This method is called to decide whether or not to use the project-local cache instead of the global cache.
     * The actual locations of each cache are specified elsewhere.
     * TODO: add see annotations
     * @param extension The extension object of this plugin
     * @return whether or not to use the local cache
     */
    protected boolean useLocalCache(T extension)
    {
        if (useLocalCache)
            return true;

        // checks to see if any access transformers were added.
        useLocalCache = !extension.getAccessTransformers().isEmpty() || extension.isUseDepAts();

        return useLocalCache;
    }

    /**
     * Creates the api SourceSet and configures the classpaths of all the SourceSets to have MC and the MC deps in them.
     * Also sets the target JDK to java 6
     */
    protected void configureCompilation()
    {
        // get convention
        JavaPluginConvention javaConv = (JavaPluginConvention) project.getConvention().getPlugins().get("java");

        SourceSet main = javaConv.getSourceSets().getByName(SourceSet.MAIN_SOURCE_SET_NAME);
        SourceSet test = javaConv.getSourceSets().getByName(SourceSet.TEST_SOURCE_SET_NAME);
        SourceSet api = javaConv.getSourceSets().create("api");

        api.setCompileClasspath(api.getCompileClasspath()
                .plus(project.getConfigurations().getByName(CONFIG_MC))
                .plus(project.getConfigurations().getByName(CONFIG_MC_DEPS))
                .plus(project.getConfigurations().getByName(CONFIG_PROVIDED)));
        main.setCompileClasspath(main.getCompileClasspath()
                .plus(api.getOutput())
                .plus(project.getConfigurations().getByName(CONFIG_MC))
                .plus(project.getConfigurations().getByName(CONFIG_MC_DEPS))
                .plus(project.getConfigurations().getByName(CONFIG_PROVIDED)));
        main.setRuntimeClasspath(main.getCompileClasspath()
                .plus(api.getOutput())
                .plus(project.getConfigurations().getByName(CONFIG_MC))
                .plus(project.getConfigurations().getByName(CONFIG_MC_DEPS))
                .plus(project.getConfigurations().getByName(CONFIG_START)));
        test.setCompileClasspath(test.getCompileClasspath()
                .plus(api.getOutput())
                .plus(project.getConfigurations().getByName(CONFIG_MC))
                .plus(project.getConfigurations().getByName(CONFIG_MC_DEPS))
                .plus(project.getConfigurations().getByName(CONFIG_PROVIDED)));
        test.setRuntimeClasspath(test.getRuntimeClasspath()
                .plus(api.getOutput())
                .plus(project.getConfigurations().getByName(CONFIG_MC))
                .plus(project.getConfigurations().getByName(CONFIG_MC_DEPS)));

        project.getConfigurations().getByName(JavaPlugin.COMPILE_CONFIGURATION_NAME).extendsFrom(project.getConfigurations().getByName(CONFIG_DC_RESOLVED));
        project.getConfigurations().getByName(CONFIG_PROVIDED).extendsFrom(project.getConfigurations().getByName(CONFIG_DP_RESOLVED));
        project.getConfigurations().getByName(api.getCompileConfigurationName()).extendsFrom(project.getConfigurations().getByName("compile"));
        project.getConfigurations().getByName(JavaPlugin.TEST_COMPILE_CONFIGURATION_NAME).extendsFrom(project.getConfigurations().getByName("apiCompile"));

        Javadoc javadoc = (Javadoc) project.getTasks().getByName(JavaPlugin.JAVADOC_TASK_NAME);
        javadoc.setClasspath(main.getOutput().plus(main.getCompileClasspath()));

        // libs folder dependencies
        project.getDependencies().add(JavaPlugin.COMPILE_CONFIGURATION_NAME, project.fileTree("libs"));

        // set the compile target
        javaConv.setSourceCompatibility("1.6");
        javaConv.setTargetCompatibility("1.6");
    }

    /**
     * Creates and partially configures the source replacement tasks. The actual replacements must be configured afterEvaluate.
     */
    protected void createSourceCopyTasks()
    {
        JavaPluginConvention javaConv = (JavaPluginConvention) project.getConvention().getPlugins().get("java");

        Action<SourceSet> action = new Action<SourceSet>() {
            @Override
            public void execute(SourceSet set) {

                TaskSourceCopy task;

                String capName = set.getName().substring(0, 1).toUpperCase() + set.getName().substring(1);
                String taskPrefix = "source"+capName;
                File dirRoot = new File(project.getBuildDir(), "sources/"+set.getName());

                // java
                {
                    File dir = new File(dirRoot, "java");

                    task = makeTask(taskPrefix+"Java", TaskSourceCopy.class);
                    task.setSource(set.getJava());
                    task.setOutput(dir);

                    // must get replacements from extension afterEvaluate()

                    JavaCompile compile = (JavaCompile) project.getTasks().getByName(set.getCompileJavaTaskName());
                    compile.dependsOn(task);
                    compile.setSource(dir);
                }

                // scala
                if (project.getPlugins().hasPlugin("scala"))
                {
                    ScalaSourceSet langSet = (ScalaSourceSet) new DslObject(set).getConvention().getPlugins().get("scala");
                    File dir = new File(dirRoot, "scala");

                    task = makeTask(taskPrefix+"Scala", TaskSourceCopy.class);
                    task.setSource(langSet.getScala());
                    task.setOutput(dir);

                    // must get replacements from extension afterEValuate()

                    ScalaCompile compile = (ScalaCompile) project.getTasks().getByName(set.getCompileTaskName("scala"));
                    compile.dependsOn(task);
                    compile.setSource(dir);
                }

                // groovy
                if (project.getPlugins().hasPlugin("groovy"))
                {
                    GroovySourceSet langSet = (GroovySourceSet) new DslObject(set).getConvention().getPlugins().get("groovy");
                    File dir = new File(dirRoot, "groovy");

                    task = makeTask(taskPrefix+"Groovy", TaskSourceCopy.class);
                    task.setSource(langSet.getGroovy());
                    task.setOutput(dir);

                    // must get replacements from extension afterEValuate()

                    GroovyCompile compile = (GroovyCompile) project.getTasks().getByName(set.getCompileTaskName("groovy"));
                    compile.dependsOn(task);
                    compile.setSource(dir);
                }
            }
        };

        // for existing sourceSets
        for (SourceSet set : javaConv.getSourceSets())
        {
            action.execute(set);
        }
        // for user-defined ones
        javaConv.getSourceSets().whenObjectAdded(action);
    }

    protected void doDevTimeDeobf()
    {
        final Task compileDummy = getDummyDep("compile", delayedFile(DIR_DEOBF_DEPS + "/compileDummy.jar"), TASK_DD_COMPILE);
        final Task providedDummy = getDummyDep("compile", delayedFile(DIR_DEOBF_DEPS + "/providedDummy.jar"), TASK_DD_PROVIDED);

        // die with error if I find invalid types...
        project.afterEvaluate(new Action<Project>() {
            @Override
            public void execute(Project project)
            {
                if (project.getState().getFailure() != null)
                    return;

                // add maven repo
                addMavenRepo(project, "deobfDeps", delayedFile(DIR_DEOBF_DEPS).call().getAbsoluteFile().toURI().getPath());

                remapDeps(project, project.getConfigurations().getByName(CONFIG_DEOBF_COMPILE), CONFIG_DC_RESOLVED, compileDummy);
                remapDeps(project, project.getConfigurations().getByName(CONFIG_DEOBF_PROVIDED), CONFIG_DP_RESOLVED, providedDummy);
            }

            @SuppressWarnings("unchecked")
            private void remapDeps(Project project, Configuration config, String resolvedConfig, Task dummyTask)
            {
                // only allow maven/ivy dependencies
                for (Dependency dep : config.getIncoming().getDependencies())
                {
                    if (!(dep instanceof ExternalModuleDependency))
                    {
                        throw new GradleConfigurationException("Only allowed to use maven dependencies for this. If its a jar file, deobfuscate it yourself.");
                    }
                }

                int taskId = 0;

                // FOR SOURCES!

                HashMap<ComponentIdentifier, ModuleVersionIdentifier> idMap = Maps.newHashMap();

                // FOR BINARIES

                for (ResolvedArtifact artifact : config.getResolvedConfiguration().getResolvedArtifacts())
                {
                    ModuleVersionIdentifier module = artifact.getModuleVersion().getId();
                    String group = delayedString("deobf." + REPLACE_MCP_CHANNEL + "." + REPLACE_MCP_VERSION + "." + module.getGroup()).call();

                    // Add artifacts that will be remapped to get their sources
                    idMap.put(artifact.getId().getComponentIdentifier(), module);

                    TaskSingleDeobfBin deobf = makeTask(config.getName() + "DeobfDepTask" + (taskId++), TaskSingleDeobfBin.class);
                    deobf.setInJar(artifact.getFile());
                    deobf.setOutJar(getFile(DIR_DEOBF_DEPS, group, module.getName(), module.getVersion(), null));
                    deobf.setFieldCsv(delayedFile(CSV_FIELD));
                    deobf.setMethodCsv(delayedFile(CSV_METHOD));
                    deobf.dependsOn(TASK_EXTRACT_MAPPINGS);
                    dummyTask.dependsOn(deobf);

                    project.getDependencies().add(resolvedConfig, group + ":" + module.getName() + ":" + module.getVersion());
                }

                for (DependencyResult depResult : config.getIncoming().getResolutionResult().getAllDependencies())
                {
                    idMap.put(depResult.getFrom().getId(), depResult.getFrom().getModuleVersion());
                }

                ArtifactResolutionResult result = project.getDependencies().createArtifactResolutionQuery()
                        .forComponents(idMap.keySet())
                        .withArtifacts(JvmLibrary.class, SourcesArtifact.class)
                        .execute();

                for (ComponentArtifactsResult comp : result.getResolvedComponents())
                {
                    ModuleVersionIdentifier module = idMap.get(comp.getId());
                    String group = delayedString("deobf." + REPLACE_MCP_CHANNEL + "." + REPLACE_MCP_VERSION + "." + module.getGroup()).call();

                    for (ArtifactResult art : comp.getArtifacts(SourcesArtifact.class))
                    {
                        // there can only be One!
                        RemapSources remap = makeTask(config.getName() + "RemapDepSourcesTask" + (taskId++), RemapSources.class);
                        remap.setInJar(((ResolvedArtifactResult) art).getFile());
                        remap.setOutJar(getFile(DIR_DEOBF_DEPS, group, module.getName(), module.getVersion(), "sources"));
                        remap.setFieldsCsv(delayedFile(CSV_FIELD));
                        remap.setMethodsCsv(delayedFile(CSV_METHOD));
                        remap.setParamsCsv(delayedFile(CSV_PARAM));
                        remap.dependsOn(TASK_EXTRACT_MAPPINGS);
                        dummyTask.dependsOn(remap);
                        break;
                    }
                }
            }

            private Object getFile(String baseDir, String group, String name, String version, String classifier)
            {
                return delayedFile(
                baseDir + "/" + group.replace('.', '/') + "/" + name + "/" + version + "/" +
                        name + "-" + version + (Strings.isNullOrEmpty(classifier) ? "" : "-" + classifier) + ".jar");
            }
        });
    }

    protected void doDepAtExtraction()
    {
        TaskExtractDepAts extract = makeTask(TASK_EXTRACT_DEP_ATS, TaskExtractDepAts.class);
        extract.addCollection("compile");
        extract.addCollection(CONFIG_PROVIDED);
        extract.addCollection(CONFIG_DEOBF_COMPILE);
        extract.addCollection(CONFIG_DEOBF_PROVIDED);
        extract.setOutputDir(delayedFile(DIR_DEP_ATS));
        extract.onlyIf(new Spec<Object>() {
            @Override
            public boolean isSatisfiedBy(Object arg0)
            {
                return getExtension().isUseDepAts();
            }
        });

        getExtension().atSource(delayedFile(DIR_DEP_ATS));
    }

    protected void configureRetromapping()
    {
        JavaPluginConvention javaConv = (JavaPluginConvention) project.getConvention().getPlugins().get("java");

        Action<SourceSet> retromapCreator = new Action<SourceSet>() {
            @Override
            public void execute(SourceSet set) {

                // native non-replaced
                DelayedFile rangeMap = delayedFile(getSourceSetFormatted(set, TMPL_RANGEMAP));
                DelayedFile retroMapped = delayedFile(getSourceSetFormatted(set, TMPL_RETROMAPED));

                ExtractS2SRangeTask extractRangemap = makeTask(getSourceSetFormatted(set, TMPL_TASK_RANGEMAP), ExtractS2SRangeTask.class);
                extractRangemap.addSource(new File(project.getBuildDir(), "sources/main/java"));
                extractRangemap.setRangeMap(rangeMap);
                extractRangemap.addLibs(set.getCompileClasspath());

                ApplyS2STask retromap = makeTask(getSourceSetFormatted(set, TMPL_TASK_RETROMAP), ApplyS2STask.class);
                retromap.addSource(set.getAllJava());
                retromap.setOut(retroMapped);
                retromap.addSrg(delayedFile(SRG_MCP_TO_SRG));
                retromap.addExc(delayedFile(EXC_MCP));
                retromap.addExc(delayedFile(EXC_SRG));
                retromap.setRangeMap(rangeMap);
                retromap.dependsOn(TASK_GENERATE_SRGS, extractRangemap);

                // TODO: add replacing extract task


                // for replaced sources
                rangeMap = delayedFile(getSourceSetFormatted(set, TMPL_RANGEMAP_RPL));
                retroMapped = delayedFile(getSourceSetFormatted(set, TMPL_RETROMAPED_RPL));
                File replacedSource = new File(project.getBuildDir(), "sources/"+set.getName()+"/java");

                extractRangemap = makeTask(getSourceSetFormatted(set, TMPL_TASK_RANGEMAP_RPL), ExtractS2SRangeTask.class);
                extractRangemap.addSource(replacedSource);
                extractRangemap.setRangeMap(rangeMap);
                extractRangemap.addLibs(set.getCompileClasspath());
                extractRangemap.dependsOn(getSourceSetFormatted(set, "source%sJava"));

                retromap = makeTask(getSourceSetFormatted(set, TMPL_TASK_RETROMAP_RPL), ApplyS2STask.class);
                retromap.addSource(replacedSource);
                retromap.setOut(retroMapped);
                retromap.addSrg(delayedFile(SRG_MCP_TO_SRG));
                retromap.addExc(delayedFile(EXC_MCP));
                retromap.addExc(delayedFile(EXC_SRG));
                retromap.setRangeMap(rangeMap);
                retromap.dependsOn(TASK_GENERATE_SRGS, extractRangemap);
            }
        };

        // for existing sourceSets
        for (SourceSet set : javaConv.getSourceSets())
        {
            retromapCreator.execute(set);
        }
        // for user-defined ones
        javaConv.getSourceSets().whenObjectAdded(retromapCreator);

        SourceSet main = javaConv.getSourceSets().getByName(SourceSet.MAIN_SOURCE_SET_NAME);

        // make retromapped sourcejar
        Jar sourceJar = makeTask(TASK_SRC_JAR, Jar.class);
<<<<<<< HEAD
        {
            sourceJar.from(project.zipTree(retromapped));
            sourceJar.from(main.getOutput());
            sourceJar.exclude("*.class", "**/*.class");
            sourceJar.setClassifier("sources");
            sourceJar.dependsOn(main.getCompileJavaTaskName(), main.getProcessResourcesTaskName(), retromap);
        }
=======
        sourceJar.from(delayedFile(getSourceSetFormatted(main, TMPL_RETROMAPED_RPL)));
        sourceJar.from(main.getOutput().getResourcesDir());
        sourceJar.setClassifier("sources");
        sourceJar.dependsOn(main.getCompileJavaTaskName(), main.getProcessResourcesTaskName(), getSourceSetFormatted(main, TMPL_TASK_RETROMAP_RPL));
>>>>>>> 6347a049
    }

    protected void makeRunTasks()
    {
        if (this.hasClientRun())
        {
            JavaExec exec = makeTask("runClient", JavaExec.class);
            exec.getOutputs().dir(delayedFile(REPLACE_RUN_DIR));
            exec.setMain(GRADLE_START_CLIENT);
            exec.workingDir(delayedFile(REPLACE_RUN_DIR));
            exec.setStandardOutput(System.out);
            exec.setErrorOutput(System.err);

            exec.setGroup("ForgeGradle");
            exec.setDescription("Runs the Minecraft client");

            exec.doFirst(makeRunDir);

            exec.dependsOn("makeStart");
        }

        if (this.hasServerRun())
        {
            JavaExec exec = makeTask("runServer", JavaExec.class);
            exec.getOutputs().dir(delayedFile(REPLACE_RUN_DIR));
            exec.setMain(GRADLE_START_SERVER);
            exec.workingDir(delayedFile(REPLACE_RUN_DIR));
            exec.setStandardOutput(System.out);
            exec.setStandardInput(System.in);
            exec.setErrorOutput(System.err);

            exec.setGroup("ForgeGradle");
            exec.setDescription("Runs the Minecraft Server");

            exec.doFirst(makeRunDir);

            exec.dependsOn("makeStart");
        }
    }

    protected final TaskDepDummy getDummyDep(String config, DelayedFile dummy, String taskName)
    {
        TaskDepDummy dummyTask = makeTask(taskName, TaskDepDummy.class);
        dummyTask.setOutputFile(dummy);

        ConfigurableFileCollection col = project.files(dummy);
        col.builtBy(dummyTask);

        project.getDependencies().add(config, col);

        return dummyTask;
    }

    protected void mapConfigurations()
    {
        if (project.getPlugins().hasPlugin("maven"))
        {
            MavenPluginConvention mavenConv = (MavenPluginConvention) project.getConvention().getPlugins().get("maven");
            Conf2ScopeMappingContainer mappings = mavenConv.getConf2ScopeMappings();
            ConfigurationContainer configs = project.getConfigurations();
            final int priority = 500; // 500 is more than the compile config which is at 300

            mappings.setSkipUnmappedConfs(true); // dont want unmapped confs bieng compile deps..
            mappings.addMapping(priority, configs.getByName(CONFIG_PROVIDED), Conf2ScopeMappingContainer.PROVIDED);
            // TODO: more configs?
            // TODO: UNTESTED
        }
    }

    private static final Spec<File> AT_SPEC = new Spec<File>()
    {
        @Override
        public boolean isSatisfiedBy(File file)
        {
            return file.isFile() && file.getName().toLowerCase().endsWith("_at.cfg");
        }
    };

    protected void addAtsToDeobf()
    {
        // add src ATs
        DeobfuscateJar binDeobf = (DeobfuscateJar) project.getTasks().getByName(TASK_DEOBF_BIN);
        DeobfuscateJar decompDeobf = (DeobfuscateJar) project.getTasks().getByName(TASK_DEOBF);

        // ATs from the ExtensionObject
        Object[] extAts = getExtension().getAccessTransformers().toArray();
        binDeobf.addAts(extAts);
        decompDeobf.addAts(extAts);

        // grab ATs from configured resource dirs
        boolean addedAts = false;

        for (File at : getExtension().getResolvedAccessTransformerSources().filter(AT_SPEC).getFiles())
        {
            project.getLogger().lifecycle("Found AccessTransformer: {}", at.getName());
            binDeobf.addAt(at);
            decompDeobf.addAt(at);
            addedAts = true;
        }

        useLocalCache = useLocalCache || addedAts;
    }

    /**
     * This method should add the MC dependency to the supplied config, as well as do any extra configuration that requires the provided information.
     * @param isDecomp Whether to use the recmpield MC artifact
     * @param useLocalCache Whetehr or not ATs were applied to this artifact
     * @param mcConfig Which gradle configuration to add the MC dep to
     */
    protected abstract void afterDecomp(boolean isDecomp, boolean useLocalCache, String mcConfig);

    /**
     * This method is called early, and not late.
     * @return TRUE if a server run config and GradleStartServer should be created.
     */
    protected abstract boolean hasServerRun();

    /**
     * This method is called early, and not late.
     * @return TRUE if a client run config and GradleStart should be created.
     */
    protected abstract boolean hasClientRun();

    /**
     * The location where the GradleStart files will be generated to.
     * @return object that resolves to a file
     */
    protected abstract Object getStartDir();

    /**
     * To be inserted into GradleStart. Is called late afterEvaluate or at runtime.
     * @param ext the Extension object
     * @return empty string if no tweaker. NEVER NULL.
     */
    protected abstract String getClientTweaker(T ext);

    /**
     * To be inserted into GradleStartServer. Is called late afterEvaluate or at runtime.
     * @param ext the Extension object
     * @return empty string if no tweaker. NEVER NULL.
     */
    protected abstract String getServerTweaker(T ext);

    /**
     * To be inserted into GradleStart. Is called late afterEvaluate or at runtime.
     * @param ext the Extension object
     * @return empty string if default launchwrapper. NEVER NULL.
     */
    protected abstract String getClientRunClass(T ext);

    /**
     * For run configurations. Is called late afterEvaluate or at runtime.
     * @param ext the Extension object
     * @return empty list for no arguments. NEVER NULL.
     */
    protected abstract List<String> getClientRunArgs(T ext);

    /**
     * For run configurations. Is called late afterEvaluate or at runtime.
     * @param ext the Extension object
     * @return empty list for no arguments. NEVER NULL.
     */
    protected abstract List<String> getClientJvmArgs(T ext);

    /**
     * To be inserted into GradleStartServer. Is called late afterEvaluate or at runtime.
     * @param ext the Extension object
     * @return empty string if default launchwrapper. NEVER NULL.
     */
    protected abstract String getServerRunClass(T ext);

    /**
     * For run configurations. Is called late afterEvaluate or at runtime.
     * @param ext the Extension object
     * @return empty list for no arguments. NEVER NULL.
     */
    protected abstract List<String> getServerRunArgs(T ext);

    /**
     * For run configurations. Is called late afterEvaluate or at runtime.
     * @param ext the Extension object
     * @return empty list for no arguments. NEVER NULL.
     */
    protected abstract List<String> getServerJvmArgs(T ext);

    /**
     * Configures the eclipse classpath
     * Also creates task that generate the eclipse run configs and attaches them to the eclipse task.
     */
    protected void configureEclipse()
    {
        EclipseModel eclipseConv = (EclipseModel) project.getExtensions().getByName("eclipse");
        eclipseConv.getClasspath().getPlusConfigurations().add(project.getConfigurations().getByName(CONFIG_MC));
        eclipseConv.getClasspath().getPlusConfigurations().add(project.getConfigurations().getByName(CONFIG_MC_DEPS));
        eclipseConv.getClasspath().getPlusConfigurations().add(project.getConfigurations().getByName(CONFIG_START));
        eclipseConv.getClasspath().getPlusConfigurations().add(project.getConfigurations().getByName(CONFIG_PROVIDED));

        if (this.hasClientRun())
        {
            GenEclipseRunTask eclipseClient = makeTask("makeEclipseCleanRunClient", GenEclipseRunTask.class);
            eclipseClient.setMainClass(GRADLE_START_CLIENT);
            eclipseClient.setProjectName(project.getName());
            eclipseClient.setOutputFile(project.file(project.getName() + "_Client.launch"));
            eclipseClient.setRunDir(delayedFile(REPLACE_RUN_DIR));
            eclipseClient.dependsOn(TASK_MAKE_START);
            eclipseClient.doFirst(makeRunDir);

            project.getTasks().getByName("eclipse").dependsOn(eclipseClient);
            project.getTasks().getByName("cleanEclipse").dependsOn("cleanMakeEclipseCleanRunClient");
        }

        if (this.hasServerRun())
        {
            GenEclipseRunTask eclipseServer = makeTask("makeEclipseCleanRunServer", GenEclipseRunTask.class);
            eclipseServer.setMainClass(GRADLE_START_SERVER);
            eclipseServer.setProjectName(project.getName());
            eclipseServer.setOutputFile(project.file(project.getName() + "_Server.launch"));
            eclipseServer.setRunDir(delayedFile(REPLACE_RUN_DIR));
            eclipseServer.dependsOn(TASK_MAKE_START);
            eclipseServer.doFirst(makeRunDir);

            project.getTasks().getByName("eclipse").dependsOn(eclipseServer);
            project.getTasks().getByName("cleanEclipse").dependsOn("cleanMakeEclipseCleanRunServer");
        }

        project.afterEvaluate(new Action<Project>() {

            @Override
            public void execute(Project project)
            {
                if (project.getState().getFailure() != null)
                    return;

                T ext = getExtension();
                if (hasClientRun())
                {
                    GenEclipseRunTask task = ((GenEclipseRunTask) project.getTasks().getByName("makeEclipseCleanRunClient"));
                    task.setArguments(Joiner.on(' ').join(getClientRunArgs(ext)));
                    task.setJvmArguments(Joiner.on(' ').join(getClientJvmArgs(ext)));
                }
                if (hasServerRun())
                {
                    GenEclipseRunTask task = ((GenEclipseRunTask) project.getTasks().getByName("makeEclipseCleanRunServer"));
                    task.setArguments(Joiner.on(' ').join(getServerRunArgs(ext)));
                    task.setJvmArguments(Joiner.on(' ').join(getServerJvmArgs(ext)));
                }
            }

        });

        // other dependencies
        project.getTasks().getByName("eclipseClasspath").dependsOn(TASK_DD_COMPILE, TASK_DD_PROVIDED);
    }

    /**
     * Adds the intellij run configs and makes a few other tweaks to the intellij project creation
     */
    @SuppressWarnings("serial")
    protected void configureIntellij()
    {
        IdeaModel ideaConv = (IdeaModel) project.getExtensions().getByName("idea");

        ideaConv.getModule().getExcludeDirs().addAll(project.files(".gradle", "build", ".idea", "out").getFiles());
        ideaConv.getModule().setDownloadJavadoc(true);
        ideaConv.getModule().setDownloadSources(true);

        ideaConv.getModule().getScopes().get("COMPILE").get("plus").add(project.getConfigurations().getByName(CONFIG_MC_DEPS));
        ideaConv.getModule().getScopes().get("COMPILE").get("plus").add(project.getConfigurations().getByName(CONFIG_MC));
        ideaConv.getModule().getScopes().get("RUNTIME").get("plus").add(project.getConfigurations().getByName(CONFIG_START));
        // not provided here, becuase idea actually removes those from the runtime config
        ideaConv.getModule().getScopes().get("COMPILE").get("plus").add(project.getConfigurations().getByName(CONFIG_PROVIDED));

        // add deobf task dependencies
        project.getTasks().getByName("ideaModule").dependsOn(TASK_DD_COMPILE, TASK_DD_PROVIDED).doFirst(makeRunDir);

        // fix the idea bug
        ideaConv.getModule().setInheritOutputDirs(true);

        Task task = makeTask("genIntellijRuns", DefaultTask.class);
        task.doFirst(makeRunDir);
        task.doLast(new Action<Task>() {
            @Override
            public void execute(Task task)
            {
                try
                {
                    String module = task.getProject().getProjectDir().getCanonicalPath();

                    File root = task.getProject().getProjectDir().getCanonicalFile();
                    File file = null;
                    while (file == null && !root.equals(task.getProject().getRootProject().getProjectDir().getCanonicalFile().getParentFile()))
                    {
                        file = new File(root, ".idea/workspace.xml");
                        if (!file.exists())
                        {
                            file = null;
                            // find iws file
                            for (File f : root.listFiles())
                            {
                                if (f.isFile() && f.getName().endsWith(".iws"))
                                {
                                    file = f;
                                    break;
                                }
                            }
                        }

                        root = root.getParentFile();
                    }

                    if (file == null || !file.exists())
                        throw new RuntimeException("Intellij workspace file could not be found! are you sure you imported the project into intellij?");

                    DocumentBuilderFactory docFactory = DocumentBuilderFactory.newInstance();
                    DocumentBuilder docBuilder = docFactory.newDocumentBuilder();
                    Document doc = docBuilder.parse(file);

                    injectIntellijRuns(doc, module);

                    // write the content into xml file
                    TransformerFactory transformerFactory = TransformerFactory.newInstance();
                    Transformer transformer = transformerFactory.newTransformer();
                    transformer.setOutputProperty(OutputKeys.OMIT_XML_DECLARATION, "no");
                    transformer.setOutputProperty(OutputKeys.METHOD, "xml");
                    transformer.setOutputProperty(OutputKeys.INDENT, "yes");
                    transformer.setOutputProperty(OutputKeys.ENCODING, "UTF-8");
                    transformer.setOutputProperty("{http://xml.apache.org/xslt}indent-amount", "4");

                    DOMSource source = new DOMSource(doc);
                    StreamResult result = new StreamResult(file);
                    //StreamResult result = new StreamResult(System.out);

                    transformer.transform(source, result);
                }
                catch (Exception e)
                {
                    e.printStackTrace();
                }
            }
        });
        task.setGroup(GROUP_FG);
        task.setDescription("Generates the ForgeGradle run configurations for intellij Idea");

        if (ideaConv.getWorkspace().getIws() == null)
            return;

        ideaConv.getWorkspace().getIws().withXml(new Closure<Object>(this, null)
        {
            public Object call(Object... obj)
            {
                Element root = ((XmlProvider) this.getDelegate()).asElement();
                Document doc = root.getOwnerDocument();
                try
                {
                    injectIntellijRuns(doc, project.getProjectDir().getCanonicalPath());
                }
                catch (Exception e)
                {
                    e.printStackTrace();
                }

                return null;
            }
        });
    }

    public final void injectIntellijRuns(Document doc, String module) throws DOMException, IOException
    {
        Element root = null;

        {
            NodeList list = doc.getElementsByTagName("component");
            for (int i = 0; i < list.getLength(); i++)
            {
                Element e = (Element) list.item(i);
                if ("RunManager".equals(e.getAttribute("name")))
                {
                    root = e;
                    break;
                }
            }
        }

        T ext = getExtension();

        String[][] config = new String[][]
        {
                this.hasClientRun() ? new String[]
                {
                        "Minecraft Client",
                        GRADLE_START_CLIENT,
                        Joiner.on(' ').join(getClientRunArgs(ext)),
                        Joiner.on(' ').join(getClientJvmArgs(ext))
                } : null,

                this.hasServerRun() ? new String[]
                {
                        "Minecraft Server",
                        GRADLE_START_SERVER,
                        Joiner.on(' ').join(getServerRunArgs(ext)),
                        Joiner.on(' ').join(getServerJvmArgs(ext))
                } : null
        };

        for (String[] data : config)
        {
            if (data == null)
                continue;

            Element child = addXml(root, "configuration", ImmutableMap.of(
                    "name", data[0],
                    "type", "Application",
                    "factoryName", "Application",
                    "default", "false"));

            addXml(child, "extension", ImmutableMap.of(
                    "name", "coverage",
                    "enabled", "false",
                    "sample_coverage", "true",
                    "runner", "idea"));
            addXml(child, "option", ImmutableMap.of("name", "MAIN_CLASS_NAME", "value", data[1]));
            addXml(child, "option", ImmutableMap.of("name", "VM_PARAMETERS", "value", data[3]));
            addXml(child, "option", ImmutableMap.of("name", "PROGRAM_PARAMETERS", "value", data[2]));
            addXml(child, "option", ImmutableMap.of("name", "WORKING_DIRECTORY", "value", "file://" + delayedFile("{RUN_DIR}").call().getCanonicalPath().replace(module, "$PROJECT_DIR$")));
            addXml(child, "option", ImmutableMap.of("name", "ALTERNATIVE_JRE_PATH_ENABLED", "value", "false"));
            addXml(child, "option", ImmutableMap.of("name", "ALTERNATIVE_JRE_PATH", "value", ""));
            addXml(child, "option", ImmutableMap.of("name", "ENABLE_SWING_INSPECTOR", "value", "false"));
            addXml(child, "option", ImmutableMap.of("name", "ENV_VARIABLES"));
            addXml(child, "option", ImmutableMap.of("name", "PASS_PARENT_ENVS", "value", "true"));
            addXml(child, "module", ImmutableMap.of("name", ((IdeaModel) project.getExtensions().getByName("idea")).getModule().getName()));
            addXml(child, "RunnerSettings", ImmutableMap.of("RunnerId", "Run"));
            addXml(child, "ConfigurationWrapper", ImmutableMap.of("RunnerId", "Run"));
        }

        File f = delayedFile(REPLACE_RUN_DIR).call();
        if (!f.exists())
            f.mkdirs();
    }
}<|MERGE_RESOLUTION|>--- conflicted
+++ resolved
@@ -799,20 +799,10 @@
 
         // make retromapped sourcejar
         Jar sourceJar = makeTask(TASK_SRC_JAR, Jar.class);
-<<<<<<< HEAD
-        {
-            sourceJar.from(project.zipTree(retromapped));
-            sourceJar.from(main.getOutput());
-            sourceJar.exclude("*.class", "**/*.class");
-            sourceJar.setClassifier("sources");
-            sourceJar.dependsOn(main.getCompileJavaTaskName(), main.getProcessResourcesTaskName(), retromap);
-        }
-=======
         sourceJar.from(delayedFile(getSourceSetFormatted(main, TMPL_RETROMAPED_RPL)));
         sourceJar.from(main.getOutput().getResourcesDir());
         sourceJar.setClassifier("sources");
         sourceJar.dependsOn(main.getCompileJavaTaskName(), main.getProcessResourcesTaskName(), getSourceSetFormatted(main, TMPL_TASK_RETROMAP_RPL));
->>>>>>> 6347a049
     }
 
     protected void makeRunTasks()
